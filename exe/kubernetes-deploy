--- conflicted
+++ resolved
@@ -25,21 +25,13 @@
 
   opts.on("--skip-wait", "Skip verification of non-priority-resource success (not recommended)") { skip_wait = true }
   prot_ns = KubernetesDeploy::DeployTask::PROTECTED_NAMESPACES.join(', ')
-<<<<<<< HEAD
   opts.on("--allow-protected-ns", "Enable deploys to #{prot_ns}") { allow_protected_ns = true }
   opts.on("--prune", "Delete resources that do not appear in the template dir") { prune = true }
   opts.on("--template-dir=DIR", "Set the template dir (default: config/deploy/$ENVIRONMENT)") { |v| template_dir = v }
-=======
-  opts.on("--allow-protected-ns", "Enable deploys to #{prot_ns}; requires --no-prune") { allow_protected_ns = true }
-  opts.on("--no-prune", "Disable deletion of resources that do not appear in the template dir") { prune = false }
-  opts.on("--template-dir=DIR", "Set the template dir (default: config/deploy/$ENVIRONMENT).") do |dir|
-    template_dir = dir
-  end
   opts.on("-f [PATHS]", Array, "comma separated list of template directories and/or filenames") do |paths|
     template_paths += paths
   end
 
->>>>>>> 43dd8ae6
   opts.on("--verbose-log-prefix", "Add [context][namespace] to the log prefix") { verbose_log_prefix = true }
   opts.on("--max-watch-seconds=seconds",
     "Timeout error is raised if it takes longer than the specified number of seconds") do |t|
@@ -59,10 +51,7 @@
     exit
   end
   opts.parse!
-<<<<<<< HEAD
-=======
   bindings = parser.parse
->>>>>>> 43dd8ae6
 end
 
 namespace = ARGV[0]
