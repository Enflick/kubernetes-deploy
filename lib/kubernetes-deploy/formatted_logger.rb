--- conflicted
+++ resolved
@@ -7,13 +7,10 @@
   class FormattedLogger < Logger
     include DeferredSummaryLogging
 
-<<<<<<< HEAD
-=======
     def self.indent_four(str)
       "    " + str.to_s.gsub("\n", "\n    ")
     end
 
->>>>>>> 43dd8ae6
     def self.build(namespace = nil, context = nil, stream = $stderr, verbose_prefix: false)
       l = new(stream)
       l.level = level_from_env
@@ -27,11 +24,6 @@
         end
 
         "[#{context}][#{namespace}]"
-<<<<<<< HEAD
-      else
-        ""
-=======
->>>>>>> 43dd8ae6
       end
 
       l.formatter = proc do |severity, datetime, _progname, msg|
