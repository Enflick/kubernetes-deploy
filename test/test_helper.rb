# frozen_string_literal: true
require 'pry'

if ENV["COVERAGE"]
  require 'simplecov'
  SimpleCov.start do
    add_filter 'test/'
  end

  if ENV["CODECOV_TOKEN"]
    require 'codecov'
    SimpleCov.formatter = SimpleCov::Formatter::Codecov
  end
end

if ENV["PROFILE"]
  require 'ruby-prof'
  require 'ruby-prof-flamegraph'
end

$LOAD_PATH.unshift(File.expand_path('../../lib', __FILE__))
require 'krane'
require 'kubernetes-deploy'
require 'kubeclient'
require 'timecop'
require 'minitest/autorun'
require 'minitest/stub/const'
require 'webmock/minitest'
require 'mocha/minitest'
require 'minitest/parallel'
require "minitest/reporters"
include(StatsD::Instrument::Assertions)

Dir.glob(File.expand_path("../helpers/*.rb", __FILE__)).each { |file| require file }

Mocha::Configuration.prevent(:stubbing_method_unnecessarily)
Mocha::Configuration.prevent(:stubbing_non_existent_method)
Mocha::Configuration.prevent(:stubbing_non_public_method)

if ENV["PARALLELIZE_ME"]
  Minitest::Reporters.use!([
    Minitest::Reporters::ParallelizableReporter.new(
      fast_fail: ENV['VERBOSE'] == '1',
      slow_count: 10,
      detailed_skip: false,
      verbose: ENV['VERBOSE'] == '1'
    ),
  ])
else
  Minitest::Reporters.use!([
    Minitest::Reporters::DefaultReporter.new(
      slow_count: 10,
      detailed_skip: false,
      verbose: ENV['VERBOSE'] == '1'
    ),
  ])
end

module KubernetesDeploy
  class TestCase < ::Minitest::Test
    attr_reader :logger

    def run
      ban_net_connect? ? WebMock.disable_net_connect! : WebMock.allow_net_connect!
      yield if block_given?
      super
    end

    def setup
      Kubectl.any_instance.expects(:run).never if ban_net_connect? # can't use mocha in Minitest::Test#run
      configure_logger
      @mock_output_stream = StringIO.new
    end

    def configure_logger
<<<<<<< HEAD
=======
      @logger_stream = StringIO.new
>>>>>>> 43dd8ae6
      if log_to_real_fds?
        ColorizedString.disable_colorization = false

        # Allows you to view the integration test output as a series of tophat scenarios
        test_header = <<~MESSAGE

          \033[0;35m***************************************************************************
          Begin test: #{name}
          ***************************************************************************\033[0m

        MESSAGE
        test_header.each_line { |l| $stderr.puts l }
        device = $stderr
      else
        ColorizedString.disable_colorization = true
        device = @logger_stream
      end

      @logger = KubernetesDeploy::FormattedLogger.build(@namespace, KubeclientHelper::TEST_CONTEXT, device)
    end

    def ban_net_connect?
      true
    end

    def reset_logger
      return if log_to_real_fds?
      # Flush StringIO buffer if not closed
      unless @logger_stream.closed?
        @logger_stream.truncate(0)
        @logger_stream.rewind
      end
    end

    def assert_deploy_failure(result, cause = nil)
<<<<<<< HEAD
      assert_equal false, result, "Deploy succeeded when it was expected to fail.#{logs_message_if_captured}"
=======
      assert_equal(false, result, "Deploy succeeded when it was expected to fail.#{logs_message_if_captured}")
>>>>>>> 43dd8ae6
      logging_assertion do |logs|
        cause_string = cause == :timed_out ? "TIMED OUT" : "FAILURE"
        assert_match Regexp.new("Result: #{cause_string}"), logs,
          "'Result: #{cause_string}' not found in the following logs:\n#{logs}"
      end
    end
    alias_method :assert_restart_failure, :assert_deploy_failure
    alias_method :assert_task_run_failure, :assert_deploy_failure

    def assert_deploy_success(result)
<<<<<<< HEAD
      assert_equal true, result, "Deploy failed when it was expected to succeed.#{logs_message_if_captured}"
=======
      assert_equal(true, result, "Deploy failed when it was expected to succeed.#{logs_message_if_captured}")
>>>>>>> 43dd8ae6
      logging_assertion do |logs|
        assert_match Regexp.new("Result: SUCCESS"), logs, "'Result: SUCCESS' not found in the following logs:\n#{logs}"
      end
    end
    alias_method :assert_restart_success, :assert_deploy_success
    alias_method :assert_task_run_success, :assert_deploy_success

    def assert_logs_match(regexp, times = nil)
      logging_assertion do |logs|
        unless times
          assert_match(regexp, logs, "'#{regexp}' not found in the following logs:\n#{logs}")
          return
        end

        count = logs.scan(regexp).count
        fail_msg = "Expected #{regexp} to appear #{times} time(s) in the log, but it appeared #{count} times"
        assert_equal times, count, fail_msg
      end
    end

    def assert_logs_match_all(entry_list, in_order: false)
      logging_assertion do |logs|
        scanner = StringScanner.new(logs)
        entry_list.each do |entry|
          regex = entry.is_a?(Regexp) ? entry : Regexp.new(Regexp.escape(entry))
          if in_order
            failure_msg = "'#{entry}' not found in the expected sequence in the following logs:\n#{logs}"
            assert(scanner.scan_until(regex), failure_msg)
          else
            assert(regex =~ logs, "'#{entry}' not found in the following logs:\n#{logs}")
          end
        end
      end
    end

    def refute_logs_match(regexp)
      logging_assertion do |logs|
        regexp = regexp.is_a?(Regexp) ? regexp : Regexp.new(Regexp.escape(regexp))
        refute regexp =~ logs, "Expected '#{regexp}' not to appear in the following logs:\n#{logs}"
      end
    end

    def assert_raises(*exp, message: nil)
      case exp.last
      when String, Regexp
        raise ArgumentError, "Please use the kwarg message instead of the positional one.\n"\
          "To assert the message exception, use `assert_raises_message` or the return value of `assert_raises`"
      else
        exp += Array(message)
        super(*exp) { yield }
      end
    end

    def assert_raises_message(exception_class, exception_message)
      exception = assert_raises(exception_class) { yield }
      assert_match(exception_message, exception.message)
      exception
    end

    def fixture_path(set_name)
      source_dir = File.expand_path("../fixtures/#{set_name}", __FILE__)
      raise ArgumentError,
        "Fixture set #{set_name} does not exist as directory #{source_dir}" unless File.directory?(source_dir)
      source_dir
    end

    def stub_kubectl_response(*args, kwargs: {}, resp:, err: "", success: true, json: true, times: 1)
      if json
        kwargs[:output] = "json"
        resp = resp.to_json
      end
      response = [resp, err, stub(success?: success)]
      KubernetesDeploy::Kubectl.any_instance.expects(:run).with(*args, kwargs.presence).returns(response).times(times)
    end

    def build_runless_kubectl
      obj = KubernetesDeploy::Kubectl.new(namespace: 'test', context: KubeclientHelper::TEST_CONTEXT,
        logger: logger, log_failure_by_default: false)
      def obj.run(*)
        ["", "", SystemExit.new(0)]
      end
      obj
    end

    def logs_message_if_captured
      unless log_to_real_fds?
        " Logs:\n#{@logger_stream.string}"
      end
    end

    def mock_output_stream
      if log_to_real_fds?
        $stdout
      else
        @mock_output_stream
      end
    end

<<<<<<< HEAD
=======
    def task_config(context: KubeclientHelper::TEST_CONTEXT, namespace: @namespace, logger: @logger)
      KubernetesDeploy::TaskConfig.new(context, namespace, logger)
    end

    def krane_black_box(command, args = "")
      path = File.expand_path("../../exe/krane", __FILE__)
      Open3.capture3("#{path} #{command} #{args}")
    end

>>>>>>> 43dd8ae6
    private

    def log_to_real_fds?
      ENV["PRINT_LOGS"] == "1"
    end

    def logging_assertion
      if log_to_real_fds?
        $stderr.puts("\033[0;33mWARNING: Skipping logging assertions while logs are redirected to stderr\033[0m")
      else
        yield @logger_stream.string
      end
    end

    def stdout_assertion
      if log_to_real_fds?
        $stderr.puts("\033[0;33mWARNING: Skipping stream assertions while logs are redirected to stderr\033[0m")
      else
        yield @mock_output_stream.string
      end
    end

    def stdout_assertion
      if log_to_real_fds?
        $stderr.puts("\033[0;33mWARNING: Skipping stream assertions while logs are redirected to stderr\033[0m")
      else
        yield @mock_output_stream.string
      end
    end
  end
end<|MERGE_RESOLUTION|>--- conflicted
+++ resolved
@@ -73,10 +73,7 @@
     end
 
     def configure_logger
-<<<<<<< HEAD
-=======
       @logger_stream = StringIO.new
->>>>>>> 43dd8ae6
       if log_to_real_fds?
         ColorizedString.disable_colorization = false
 
@@ -112,11 +109,7 @@
     end
 
     def assert_deploy_failure(result, cause = nil)
-<<<<<<< HEAD
-      assert_equal false, result, "Deploy succeeded when it was expected to fail.#{logs_message_if_captured}"
-=======
       assert_equal(false, result, "Deploy succeeded when it was expected to fail.#{logs_message_if_captured}")
->>>>>>> 43dd8ae6
       logging_assertion do |logs|
         cause_string = cause == :timed_out ? "TIMED OUT" : "FAILURE"
         assert_match Regexp.new("Result: #{cause_string}"), logs,
@@ -127,11 +120,7 @@
     alias_method :assert_task_run_failure, :assert_deploy_failure
 
     def assert_deploy_success(result)
-<<<<<<< HEAD
-      assert_equal true, result, "Deploy failed when it was expected to succeed.#{logs_message_if_captured}"
-=======
       assert_equal(true, result, "Deploy failed when it was expected to succeed.#{logs_message_if_captured}")
->>>>>>> 43dd8ae6
       logging_assertion do |logs|
         assert_match Regexp.new("Result: SUCCESS"), logs, "'Result: SUCCESS' not found in the following logs:\n#{logs}"
       end
@@ -230,8 +219,6 @@
       end
     end
 
-<<<<<<< HEAD
-=======
     def task_config(context: KubeclientHelper::TEST_CONTEXT, namespace: @namespace, logger: @logger)
       KubernetesDeploy::TaskConfig.new(context, namespace, logger)
     end
@@ -241,7 +228,6 @@
       Open3.capture3("#{path} #{command} #{args}")
     end
 
->>>>>>> 43dd8ae6
     private
 
     def log_to_real_fds?
